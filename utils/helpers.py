--- conflicted
+++ resolved
@@ -1,5 +1,6 @@
 import os
-<<<<<<< HEAD
+from torch.utils.data import Dataset, DataLoader
+from torchvision import transforms
 import torch
 from torch.utils.data import Dataset, DataLoader
 from torchvision import transforms
@@ -58,6 +59,7 @@
 
     def __len__(self):
         return len(self.sar_images)
+        return len(self.sar_images)
 
     def __getitem__(self, idx):
         # Загружаем SAR-изображение
@@ -100,109 +102,4 @@
     for sar, optical in train_loader:
         print(f"SAR batch shape: {sar.shape}")
         print(f"Optical batch shape: {optical.shape}")
-=======
-from torch.utils.data import Dataset, DataLoader
-from torchvision import transforms
-from PIL import Image
-
-# Настройки
-IMAGE_SIZE = 256  # Размер для ресайза изображений
-DATA_DIR = os.path.abspath(os.path.join(os.getcwd(), 'dataset'))  # Путь к папке с данными
-BATCH_SIZE = 16  # Размер батча
-
-# Нормализация в диапазоне [-1, 1]
-transform = transforms.Compose([
-    transforms.Resize((IMAGE_SIZE, IMAGE_SIZE)),
-    transforms.ToTensor(),  # Преобразование [0, 255] -> [0, 1]
-    transforms.Normalize(mean=(0.5,), std=(0.5,))  # Преобразование [0, 1] -> [-1, 1]
-])
-
-# Датасет
-class SARToOpticalDataset(Dataset):
-    def __init__(self, sar_dir, optical_dir, sar_transform=None, optical_transform=None):
-        self.sar_dir = sar_dir
-        self.optical_dir = optical_dir
-        self.sar_transform = sar_transform
-        self.optical_transform = optical_transform
-        self.sar_images = os.listdir(sar_dir)
-        self.optical_images = os.listdir(optical_dir)
-
-    def __len__(self):
-        return len(self.sar_images)
-
-    def __getitem__(self, idx):
-        # Загружаем SAR-изображение
-        sar_path = os.path.join(self.sar_dir, self.sar_images[idx])
-        sar_image = Image.open(sar_path).convert("L")  # SAR: Ч/б изображение
-        
-        # Загружаем оптическое изображение
-        optical_path = os.path.join(self.optical_dir, self.optical_images[idx])
-        optical_image = Image.open(optical_path).convert("RGB")  # Оптическое: Цветное изображение
-        
-        # Применяем аугментации
-        if self.sar_transform:
-            sar_image = self.sar_transform(sar_image)
-        if self.optical_transform:
-            optical_image = self.optical_transform(optical_image)
-        
-        return sar_image, optical_image
-
-# Аугментации для SAR-изображений
-sar_transform = transforms.Compose([
-    transforms.RandomHorizontalFlip(),  # Случайное горизонтальное отражение
-    transforms.RandomVerticalFlip(),    # Случайное вертикальное отражение
-    transforms.RandomRotation(30),      # Поворот на угол до 30 градусов
-    transforms.RandomResizedCrop(256, scale=(0.8, 1.0)),  # Масштабирование с обрезкой
-    transforms.ToTensor(),              # Преобразование в тензор
-    transforms.Normalize(mean=(0.5,), std=(0.5,))  # Нормализация в диапазоне [-1, 1]
-])
-
-# Аугментации для оптических изображений
-optical_transform = transforms.Compose([
-    transforms.RandomHorizontalFlip(),
-    transforms.RandomVerticalFlip(),
-    transforms.RandomRotation(30),
-    transforms.RandomResizedCrop(256, scale=(0.8, 1.0)),
-    transforms.ColorJitter(brightness=0.2, contrast=0.2, saturation=0.2),  # Цветовые аугментации
-    transforms.ToTensor(),
-    transforms.Normalize(mean=(0.5, 0.5, 0.5), std=(0.5, 0.5, 0.5))  # Нормализация [-1, 1]
-])
-
-# Создаём экземпляры датасетов
-train_dataset = SARToOpticalDataset(
-    sar_dir=os.path.join(DATA_DIR, "trainA"),
-    optical_dir=os.path.join(DATA_DIR, "trainB"),
-    sar_transform=sar_transform,
-    optical_transform=optical_transform
-)
-
-test_dataset = SARToOpticalDataset(
-    sar_dir=os.path.join(DATA_DIR, "testA"),
-    optical_dir=os.path.join(DATA_DIR, "testB"),
-    sar_transform=transforms.Compose([
-        transforms.Resize((256, 256)),
-        transforms.ToTensor(),
-        transforms.Normalize(mean=(0.5,), std=(0.5,))
-    ]),
-    optical_transform=transforms.Compose([
-        transforms.Resize((256, 256)),
-        transforms.ToTensor(),
-        transforms.Normalize(mean=(0.5, 0.5, 0.5), std=(0.5, 0.5, 0.5))
-    ])
-)
-
-
-# DataLoader для батчей
-train_loader = DataLoader(train_dataset, batch_size=BATCH_SIZE, shuffle=True)
-test_loader = DataLoader(test_dataset, batch_size=BATCH_SIZE, shuffle=False)
-
-# Проверка работы
-if __name__ == "__main__":
-    for sar, optical in train_loader:
-        print(f"SAR batch shape: {sar.shape}")
-        print(f"Optical batch shape: {optical.shape}")
-
-        print(f"SAR min: {sar.min().item()}, SAR max: {sar.max().item()}")
-        print(f"Optical min: {optical.min().item()}, Optical max: {optical.max().item()}")
->>>>>>> 12817b7d
         break